# # Unity ML-Agents Toolkit
# ## ML-Agent Learning (Behavioral Cloning)
# Contains an implementation of Behavioral Cloning Algorithm

import logging

import numpy as np
import tensorflow as tf

from mlagents.envs import AllBrainInfo
from mlagents.trainers import ActionInfoOutputs
from mlagents.trainers.bc.policy import BCPolicy
from mlagents.trainers.buffer import Buffer
from mlagents.trainers.trainer import Trainer

logger = logging.getLogger("mlagents.trainers")


class BCTrainer(Trainer):
    """The BCTrainer is an implementation of Behavioral Cloning."""

    def __init__(self, brain, trainer_parameters, training, load, seed, run_id):
        """
        Responsible for collecting experiences and training PPO model.
        :param  trainer_parameters: The parameters for the trainer (dictionary).
        :param training: Whether the trainer is set for training.
        :param load: Whether the model should be loaded.
        :param seed: The seed the model will be initialized with
        :param run_id: The identifier of the current run
        """
        super(BCTrainer, self).__init__(brain, trainer_parameters, training, run_id)
        self.policy = BCPolicy(seed, brain, trainer_parameters, load)
        self.n_sequences = 1
        self.cumulative_rewards = {}
        self.episode_steps = {}
        self.stats = {
            "Losses/Cloning Loss": [],
            "Environment/Episode Length": [],
            "Environment/Cumulative Reward": [],
        }

        self.batches_per_epoch = trainer_parameters["batches_per_epoch"]

        self.demonstration_buffer = Buffer()
        self.evaluation_buffer = Buffer()

<<<<<<< HEAD
    @property
    def parameters(self):
        """
        Returns the trainer parameters of the trainer.
        """
        return self.trainer_parameters

    @property
    def get_max_steps(self):
        """
        Returns the maximum number of steps. Is used to know when the trainer should be stopped.
        :return: The maximum number of steps of the trainer
        """
        return float(self.trainer_parameters["max_steps"])

    @property
    def get_step(self):
        """
        Returns the number of steps the trainer has performed
        :return: the step count of the trainer
        """
        return self.policy.get_current_step()

    def increment_step(self, n_steps: int) -> None:
        """
        Increment the step count of the trainer

        :param n_steps: number of steps to increment the step count by
        """
        self.step = self.policy.increment_step(n_steps)

=======
>>>>>>> 33978159
    def add_experiences(
        self,
        curr_info: AllBrainInfo,
        next_info: AllBrainInfo,
        take_action_outputs: ActionInfoOutputs,
    ) -> None:
        """
        Adds experiences to each agent's experience history.
        :param curr_info: Current AllBrainInfo (Dictionary of all current brains and corresponding BrainInfo).
        :param next_info: Next AllBrainInfo (Dictionary of all current brains and corresponding BrainInfo).
        :param take_action_outputs: The outputs of the take action method.
        """

        # Used to collect information about student performance.
        info_student = curr_info[self.brain_name]
        next_info_student = next_info[self.brain_name]
        for agent_id in info_student.agents:
            self.evaluation_buffer[agent_id].last_brain_info = info_student

        for agent_id in next_info_student.agents:
            stored_info_student = self.evaluation_buffer[agent_id].last_brain_info
            if stored_info_student is None:
                continue
            else:
                next_idx = next_info_student.agents.index(agent_id)
                if agent_id not in self.cumulative_rewards:
                    self.cumulative_rewards[agent_id] = 0
                self.cumulative_rewards[agent_id] += next_info_student.rewards[next_idx]
                if not next_info_student.local_done[next_idx]:
                    if agent_id not in self.episode_steps:
                        self.episode_steps[agent_id] = 0
                    self.episode_steps[agent_id] += 1

    def process_experiences(
        self, current_info: AllBrainInfo, next_info: AllBrainInfo
    ) -> None:
        """
        Checks agent histories for processing condition, and processes them as necessary.
        Processing involves calculating value and advantage targets for model updating step.
        :param current_info: Current AllBrainInfo
        :param next_info: Next AllBrainInfo
        """
        info_student = next_info[self.brain_name]
        for l in range(len(info_student.agents)):
            if info_student.local_done[l]:
                agent_id = info_student.agents[l]
                self.stats["Environment/Cumulative Reward"].append(
                    self.cumulative_rewards.get(agent_id, 0)
                )
                self.stats["Environment/Episode Length"].append(
                    self.episode_steps.get(agent_id, 0)
                )
                self.reward_buffer.appendleft(self.cumulative_rewards.get(agent_id, 0))
                self.cumulative_rewards[agent_id] = 0
                self.episode_steps[agent_id] = 0

    def end_episode(self):
        """
        A signal that the Episode has ended. The buffer must be reset.
        Get only called when the academy resets.
        """
        self.evaluation_buffer.reset_local_buffers()
        for agent_id in self.cumulative_rewards:
            self.cumulative_rewards[agent_id] = 0
        for agent_id in self.episode_steps:
            self.episode_steps[agent_id] = 0

    def is_ready_update(self):
        """
        Returns whether or not the trainer has enough elements to run update model
        :return: A boolean corresponding to whether or not update_model() can be run
        """
        return (
            len(self.demonstration_buffer.update_buffer["actions"]) > self.n_sequences
        )

    def update_policy(self):
        """
        Updates the policy.
        """
        self.demonstration_buffer.update_buffer.shuffle()
        batch_losses = []
        num_batches = min(
            len(self.demonstration_buffer.update_buffer["actions"]) // self.n_sequences,
            self.batches_per_epoch,
        )
        for i in range(num_batches):
            update_buffer = self.demonstration_buffer.update_buffer
            start = i * self.n_sequences
            end = (i + 1) * self.n_sequences
            mini_batch = update_buffer.make_mini_batch(start, end)
            run_out = self.policy.update(mini_batch, self.n_sequences)
            loss = run_out["policy_loss"]
            batch_losses.append(loss)
        if len(batch_losses) > 0:
            self.stats["Losses/Cloning Loss"].append(np.mean(batch_losses))
        else:
            self.stats["Losses/Cloning Loss"].append(0)<|MERGE_RESOLUTION|>--- conflicted
+++ resolved
@@ -44,40 +44,6 @@
         self.demonstration_buffer = Buffer()
         self.evaluation_buffer = Buffer()
 
-<<<<<<< HEAD
-    @property
-    def parameters(self):
-        """
-        Returns the trainer parameters of the trainer.
-        """
-        return self.trainer_parameters
-
-    @property
-    def get_max_steps(self):
-        """
-        Returns the maximum number of steps. Is used to know when the trainer should be stopped.
-        :return: The maximum number of steps of the trainer
-        """
-        return float(self.trainer_parameters["max_steps"])
-
-    @property
-    def get_step(self):
-        """
-        Returns the number of steps the trainer has performed
-        :return: the step count of the trainer
-        """
-        return self.policy.get_current_step()
-
-    def increment_step(self, n_steps: int) -> None:
-        """
-        Increment the step count of the trainer
-
-        :param n_steps: number of steps to increment the step count by
-        """
-        self.step = self.policy.increment_step(n_steps)
-
-=======
->>>>>>> 33978159
     def add_experiences(
         self,
         curr_info: AllBrainInfo,
